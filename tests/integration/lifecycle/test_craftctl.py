# -*- Mode:Python; indent-tabs-mode:nil; tab-width:4 -*-
#
# Copyright 2021-2023 Canonical Ltd.
#
# This program is free software; you can redistribute it and/or
# modify it under the terms of the GNU Lesser General Public
# License version 3 as published by the Free Software Foundation.
#
# This program is distributed in the hope that it will be useful,
# but WITHOUT ANY WARRANTY; without even the implied warranty of
# MERCHANTABILITY or FITNESS FOR A PARTICULAR PURPOSE.  See the GNU
# Lesser General Public License for more details.
#
# You should have received a copy of the GNU Lesser General Public License
# along with this program.  If not, see <http://www.gnu.org/licenses/>.

import os
import sys
import textwrap
from pathlib import Path

import pytest
import yaml

import craft_parts
from craft_parts import Action, ActionType, Step, errors
from tests import TESTS_DIR


@pytest.fixture(autouse=True)
def setup_feature(enable_overlay_feature):
    yield


@pytest.fixture(autouse=True)
def setup_fixture(new_dir, mocker):
    craftctl = Path("craftctl")
    craftctl.write_text(f"#!{sys.executable}\nfrom craft_parts import ctl\nctl.main()")
    craftctl.chmod(0o755)

    mocker.patch.dict(
        os.environ,
        {
            "PATH": "/bin" + os.pathsep + str(new_dir),
            "PYTHONPATH": str(TESTS_DIR.parent),
        },
    )

    mocker.patch("craft_parts.utils.os_utils.mount")
    mocker.patch("craft_parts.utils.os_utils.mount_overlayfs")
    mocker.patch("craft_parts.utils.os_utils.umount")


def test_craftctl_default(new_dir, partitions, capfd, mocker):
    mocker.patch("craft_parts.lifecycle_manager._ensure_overlay_supported")
    mocker.patch("craft_parts.overlays.OverlayManager.refresh_packages_list")

    partition_dir = "default" if partitions else "."

    parts_yaml = textwrap.dedent(
        """\
        parts:
          foo:
            plugin: dump
            source: foo
            override-pull: |
              echo "pull step"
              craftctl default
            overlay-script: |
              echo "overlay step"
            override-build: |
              echo "build step"
              craftctl default
            override-stage: |
              echo "stage step"
              craftctl default
            override-prime: |
              echo "prime step"
              craftctl default
        """
    )
    parts = yaml.safe_load(parts_yaml)

    Path("foo").mkdir()
    Path("foo/foo.txt").touch()

    lf = craft_parts.LifecycleManager(
        parts,
        application_name="test_ctl",
        cache_dir=new_dir,
        base_layer_dir=new_dir,
        base_layer_hash=b"hash",
        partitions=partitions,
    )

    # Check if planning resulted in the correct list of actions.
    actions = lf.plan(Step.PRIME)
    assert actions == [
        Action("foo", Step.PULL),
        Action("foo", Step.OVERLAY),
        Action("foo", Step.BUILD),
        Action("foo", Step.STAGE),
        Action("foo", Step.PRIME),
    ]

    # Execute each step and verify if scriptlet and built-in handler
    # ran as expected.

    with lf.action_executor() as ctx:
        # Execute the pull step. The source file must have been
        # copied to the part src directory.
        ctx.execute(actions[0])
        captured = capfd.readouterr()
        assert captured.out == "pull step\n"
        assert Path("parts/foo/src/foo.txt").exists()
        assert Path("parts/foo/install", partition_dir, "foo.txt").exists() is False
        assert Path("stage", partition_dir, "foo.txt").exists() is False
        assert Path("prime", partition_dir, "foo.txt").exists() is False

        # Execute the overlay step and add a file to the overlay
        # directory to track file migration.
        ctx.execute(actions[1])
        captured = capfd.readouterr()
        Path("parts/foo/layer/ovl.txt").touch()
        assert captured.out == "overlay step\n"

        # Execute the build step. The source file must have been
        # copied to the part install directory.
        ctx.execute(actions[2])
        captured = capfd.readouterr()
        assert captured.out == "build step\n"
        assert Path("parts/foo/install", partition_dir, "foo.txt").exists()
        assert Path("stage", partition_dir, "foo.txt").exists() is False
        assert Path("stage", partition_dir, "ovl.txt").exists() is False
        assert Path("prime", partition_dir, "foo.txt").exists() is False
        assert Path("prime", partition_dir, "ovl.txt").exists() is False

        # Execute the stage step. Both source and overlay files
        # must be in the stage directory.
        ctx.execute(actions[3])
        captured = capfd.readouterr()
        assert captured.out == "stage step\n"
        assert Path("stage", partition_dir, "foo.txt").exists()
        assert Path("stage", partition_dir, "ovl.txt").exists()
        assert Path("prime", partition_dir, "foo.txt").exists() is False
        assert Path("prime", partition_dir, "ovl.txt").exists() is False

        # Execute the prime step. Both source and overlay files
        # must be in the prime directory.
        ctx.execute(actions[4])
        captured = capfd.readouterr()
        assert captured.out == "prime step\n"
        assert Path("prime", partition_dir, "foo.txt").exists()
        assert Path("prime", partition_dir, "ovl.txt").exists()


def test_craftctl_default_arguments(new_dir, partitions, capfd):
    parts_yaml = textwrap.dedent(
        """\
        parts:
          foo:
            plugin: nil
            override-pull: craftctl default argument
        """
    )
    parts = yaml.safe_load(parts_yaml)

    lf = craft_parts.LifecycleManager(
        parts,
        application_name="test_ctl",
        cache_dir=new_dir,
        base_layer_dir=new_dir,
        base_layer_hash=b"hash",
        partitions=partitions,
    )

    expected = "override-pull' in part 'foo' failed with code 1"
    with pytest.raises(errors.ScriptletRunError, match=expected):
        with lf.action_executor() as ctx:
            ctx.execute(Action("foo", Step.PULL))

    captured = capfd.readouterr()
    assert "invalid arguments to command 'default'" in captured.err


def test_craftctl_set(new_dir, partitions):
    parts_yaml = textwrap.dedent(
        """\
        parts:
          foo:
            plugin: nil
            override-pull: |
              craftctl set myvar=myvalue
        """
    )
    parts = yaml.safe_load(parts_yaml)

    lf = craft_parts.LifecycleManager(
        parts,
        application_name="test_set",
        cache_dir=new_dir,
        project_vars_part_name="foo",
        project_vars={"myvar": ""},
        partitions=partitions,
    )
    with lf.action_executor() as ctx:
        ctx.execute(Action("foo", Step.PULL))
    assert lf.project_info.get_project_var("myvar") == "myvalue"


def test_craftctl_set_multiple(new_dir, partitions, capfd):
    parts_yaml = textwrap.dedent(
        """\
        parts:
          foo:
            plugin: nil
            override-pull: |
              craftctl set myvar=myvalue myvar2=myvalue2
        """
    )
    parts = yaml.safe_load(parts_yaml)

    lf = craft_parts.LifecycleManager(
        parts,
        application_name="test_set",
        cache_dir=new_dir,
        project_vars_part_name="foo",
        project_vars={"myvar": "", "myvar2": ""},
        partitions=partitions,
    )

    expected = "override-pull' in part 'foo' failed with code 1"
    with pytest.raises(errors.ScriptletRunError, match=expected):
        with lf.action_executor() as ctx:
            ctx.execute(Action("foo", Step.PULL))

    captured = capfd.readouterr()
    assert "invalid arguments to command 'set'" in captured.err


def test_craftctl_set_bad_part_name(new_dir, partitions, capfd):
    parts_yaml = textwrap.dedent(
        """\
        parts:
          foo:
            plugin: nil
            override-pull: |
              craftctl set myvar=myvalue
        """
    )
    parts = yaml.safe_load(parts_yaml)

    lf = craft_parts.LifecycleManager(
        parts,
        application_name="test_set",
        cache_dir=new_dir,
        project_vars_part_name="bar",
        project_vars={"myvar": "x"},
        partitions=partitions,
    )

    expected = "override-pull' in part 'foo' failed with code 1"
    with pytest.raises(errors.ScriptletRunError, match=expected):
        with lf.action_executor() as ctx:
            ctx.execute(Action("foo", Step.PULL))

    captured = capfd.readouterr()
    assert "variable 'myvar' can only be set in part 'bar'" in captured.err


def test_craftctl_set_no_part_name(new_dir, partitions, capfd):
    parts_yaml = textwrap.dedent(
        """\
        parts:
          foo:
            plugin: nil
            override-pull: |
              craftctl set myvar=myvalue
        """
    )
    parts = yaml.safe_load(parts_yaml)

    lf = craft_parts.LifecycleManager(
        parts,
        application_name="test_set",
        cache_dir=new_dir,
        project_vars={"myvar": "x"},
        partitions=partitions,
    )

    expected = "override-pull' in part 'foo' failed with code 1"
    with pytest.raises(errors.ScriptletRunError, match=expected):
        with lf.action_executor() as ctx:
            ctx.execute(Action("foo", Step.PULL))

    captured = capfd.readouterr()
    assert (
        "variable 'myvar' can only be set in a part that adopts external metadata"
        in captured.err
    )


def test_craftctl_set_multiple_parts(new_dir, partitions, capfd):
    parts_yaml = textwrap.dedent(
        """\
        parts:
          foo:
            plugin: nil
            override-pull: |
              craftctl set myvar=myvalue
          bar:
            plugin: nil
            override-pull: |
              craftctl set myvar2=myvalue2
        """
    )
    parts = yaml.safe_load(parts_yaml)

    lf = craft_parts.LifecycleManager(
        parts,
        application_name="test_set",
        cache_dir=new_dir,
        project_vars_part_name="foo",
        project_vars={"myvar": "x", "myvar2": "y"},
        partitions=partitions,
    )
    with lf.action_executor() as ctx:
        ctx.execute(Action("foo", Step.PULL))
        expected = "override-pull' in part 'bar' failed with code 1"
        with pytest.raises(errors.ScriptletRunError, match=expected):
            ctx.execute(Action("bar", Step.PULL))

    assert lf.project_info.get_project_var("myvar") == "myvalue"
    assert lf.project_info.get_project_var("myvar2") == "y"

    captured = capfd.readouterr()
    assert "variable 'myvar2' can only be set in part 'foo'" in captured.err


def test_craftctl_set_error(new_dir, partitions, capfd, mocker):
    parts_yaml = textwrap.dedent(
        """\
        parts:
          foo:
            plugin: nil
            override-pull: |
              craftctl set myvar=myvalue
        """
    )
    parts = yaml.safe_load(parts_yaml)

    lf = craft_parts.LifecycleManager(
        parts,
        application_name="test_set",
        cache_dir=new_dir,
        project_vars_part_name="foo",
        partitions=partitions,
    )

    expected = "override-pull' in part 'foo' failed with code 1"
    with pytest.raises(errors.ScriptletRunError, match=expected):
        with lf.action_executor() as ctx:
            ctx.execute(Action("foo", Step.PULL))

    captured = capfd.readouterr()
    assert "'myvar' not in project variables" in captured.err


<<<<<<< HEAD
def test_craftctl_get_error(new_dir, partitions, capfd, mocker):
=======
def test_craftctl_set_only_once(new_dir, capfd, mocker):  # see LP #1831135
    parts_yaml = textwrap.dedent(
        """\
        parts:
          part1:
            plugin: nil
            override-pull: |
              craftctl default
              craftctl set version=xx

          part2:
            plugin: nil
            after: [part1]
        """
    )
    parts = yaml.safe_load(parts_yaml)

    lf = craft_parts.LifecycleManager(
        parts,
        application_name="test_set",
        cache_dir=new_dir,
        project_vars_part_name="part1",
        project_vars={"version": ""},
    )

    assert lf.project_info.get_project_var("version", raw_read=True) == ""

    actions = lf.plan(Step.BUILD)
    with lf.action_executor() as ctx:
        ctx.execute(actions)

    assert lf.project_info.get_project_var("version") == "xx"

    # change something in part1 to make it dirty
    parts["parts"]["part1"]["override-pull"] += "\necho foo"

    # now build only part2 so that pull order will be reversed
    lf = craft_parts.LifecycleManager(
        parts,
        application_name="test_set",
        cache_dir=new_dir,
        project_vars_part_name="part1",
        project_vars={"version": ""},
    )

    assert lf.project_info.get_project_var("version", raw_read=True) == ""

    # execution of actions must succeed
    actions = lf.plan(Step.BUILD, part_names=["part2"])
    with lf.action_executor() as ctx:
        ctx.execute(actions)

    assert lf.project_info.get_project_var("version") == "xx"


def test_craftctl_update_project_vars(new_dir, capfd, mocker):
    parts_yaml = textwrap.dedent(
        """\
        parts:
          part1:
            plugin: nil
            override-pull: |
              craftctl default
              craftctl set version=xx

          part2:
            plugin: nil
            after: [part1]
        """
    )
    parts = yaml.safe_load(parts_yaml)

    lf = craft_parts.LifecycleManager(
        parts,
        application_name="test_set",
        cache_dir=new_dir,
        project_vars_part_name="part1",
        project_vars={"version": ""},
    )

    assert lf.project_info.get_project_var("version", raw_read=True) == ""

    actions = lf.plan(Step.BUILD)
    with lf.action_executor() as ctx:
        ctx.execute(actions)

    assert lf.project_info.get_project_var("version") == "xx"

    # re-execute the lifecycle with no changes
    lf = craft_parts.LifecycleManager(
        parts,
        application_name="test_set",
        cache_dir=new_dir,
        project_vars_part_name="part1",
        project_vars={"version": ""},
    )

    assert lf.project_info.get_project_var("version", raw_read=True) == ""

    actions = lf.plan(Step.BUILD)

    # all actions should be skipped
    for action in actions:
        assert action.action_type == ActionType.SKIP

    with lf.action_executor() as ctx:
        ctx.execute(actions)

    assert lf.project_info.get_project_var("version") == "xx"


def test_craftctl_get_error(new_dir, capfd, mocker):
>>>>>>> c70cc912
    parts_yaml = textwrap.dedent(
        """\
        parts:
          foo:
            plugin: nil
            override-pull: |
              craftctl get myvar
        """
    )
    parts = yaml.safe_load(parts_yaml)

    lf = craft_parts.LifecycleManager(
        parts, application_name="test_set", cache_dir=new_dir, partitions=partitions
    )

    expected = "override-pull' in part 'foo' failed with code 1"
    with pytest.raises(errors.ScriptletRunError, match=expected):
        with lf.action_executor() as ctx:
            ctx.execute(Action("foo", Step.PULL))

    captured = capfd.readouterr()
    assert "'myvar' not in project variables" in captured.err


def test_craftctl_set_argument_error(new_dir, partitions, capfd, mocker):
    parts_yaml = textwrap.dedent(
        """\
        parts:
          foo:
            plugin: nil
            override-pull: |
              craftctl set myvar
        """
    )
    parts = yaml.safe_load(parts_yaml)

    lf = craft_parts.LifecycleManager(
        parts,
        application_name="test_set",
        cache_dir=new_dir,
        project_vars_part_name="foo",
        partitions=partitions,
    )

    expected = "override-pull' in part 'foo' failed with code 1"
    with pytest.raises(errors.ScriptletRunError, match=expected):
        with lf.action_executor() as ctx:
            ctx.execute(Action("foo", Step.PULL))

    captured = capfd.readouterr()
    assert "invalid arguments to command 'set' (want key=value)" in captured.err


def test_craftctl_set_consume(new_dir, partitions, capfd):
    parts_yaml = textwrap.dedent(
        """\
        parts:
          foo:
            plugin: nil
            override-pull: |
              craftctl set myvar=val1
            override-build: |
              craftctl get myvar
              craftctl set myvar=val2
        """
    )
    parts = yaml.safe_load(parts_yaml)

    lf = craft_parts.LifecycleManager(
        parts,
        application_name="test_set",
        cache_dir=new_dir,
        project_vars_part_name="foo",
        project_vars={"myvar": ""},
        partitions=partitions,
    )
    with lf.action_executor() as ctx:
        ctx.execute(Action("foo", Step.PULL))
        assert lf.project_info.get_project_var("myvar", raw_read=True) == "val1"

        expected = "override-build' in part 'foo' failed with code 1"
        with pytest.raises(errors.ScriptletRunError, match=expected):
            ctx.execute(Action("foo", Step.BUILD))

        captured = capfd.readouterr()
        assert captured.out == "val1\n"
        assert "variable 'myvar' can be set only once" in captured.err


def test_craftctl_project_vars_from_state(new_dir, partitions):
    parts_yaml = textwrap.dedent(
        """\
        parts:
          foo:
            plugin: nil
            override-pull: |
              craftctl set myvar=val1
        """
    )
    parts = yaml.safe_load(parts_yaml)

    # run the lifecycle and execute pull. The pull scriptlet sets
    # a project variable to "val1"

    lf = craft_parts.LifecycleManager(
        parts,
        application_name="test_set",
        cache_dir=new_dir,
        project_vars_part_name="foo",
        project_vars={"myvar": ""},
        partitions=partitions,
    )

    actions = lf.plan(Step.PULL)

    with lf.action_executor() as ctx:
        ctx.execute(actions)

    # run the lifecycle again and execute build. The pull step is
    # skipped because it already ran, but the variable value set
    # in the previous execution must be

    lf = craft_parts.LifecycleManager(
        parts,
        application_name="test_set",
        cache_dir=new_dir,
        project_vars_part_name="foo",
        project_vars={"myvar": ""},
        partitions=partitions,
    )

    actions = lf.plan(Step.BUILD)

    with lf.action_executor() as ctx:
        ctx.execute(actions)

    assert lf.project_info.get_project_var("myvar") == "val1"


def test_craftctl_project_vars_write_once_from_state(new_dir, partitions, capfd):
    parts_yaml = textwrap.dedent(
        """\
        parts:
          foo:
            plugin: nil
            override-pull: |
              craftctl set myvar=val1
            override-prime: |
              craftctl set myvar2=val2
              craftctl set myvar=val2
        """
    )
    parts = yaml.safe_load(parts_yaml)

    # run the lifecycle. The pull scriptlet sets a project variable
    # to "val1". Plan for more than one step to generate multiple skipped
    # steps in the second run.

    lf = craft_parts.LifecycleManager(
        parts,
        application_name="test_set",
        cache_dir=new_dir,
        project_vars_part_name="foo",
        project_vars={"myvar": "", "myvar2": ""},
        partitions=partitions,
    )

    actions = lf.plan(Step.STAGE)

    with lf.action_executor() as ctx:
        ctx.execute(actions)

    # run the lifecycle again and execute prime. Previous steps are
    # skipped because they already ran, and setting the variable again
    # in the prime step must fail.

    lf = craft_parts.LifecycleManager(
        parts,
        application_name="test_set",
        cache_dir=new_dir,
        project_vars_part_name="foo",
        project_vars={"myvar": "", "myvar2": ""},
        partitions=partitions,
    )

    actions = lf.plan(Step.PRIME)

    expected = "override-prime' in part 'foo' failed with code 1"
    with lf.action_executor() as ctx:
        with pytest.raises(errors.ScriptletRunError, match=expected):
            ctx.execute(actions)

    captured = capfd.readouterr()
    assert "variable 'myvar' can be set only once" in captured.err
    assert lf.project_info.get_project_var("myvar2") == "val2"<|MERGE_RESOLUTION|>--- conflicted
+++ resolved
@@ -366,9 +366,6 @@
     assert "'myvar' not in project variables" in captured.err
 
 
-<<<<<<< HEAD
-def test_craftctl_get_error(new_dir, partitions, capfd, mocker):
-=======
 def test_craftctl_set_only_once(new_dir, capfd, mocker):  # see LP #1831135
     parts_yaml = textwrap.dedent(
         """\
@@ -480,8 +477,7 @@
     assert lf.project_info.get_project_var("version") == "xx"
 
 
-def test_craftctl_get_error(new_dir, capfd, mocker):
->>>>>>> c70cc912
+def test_craftctl_get_error(new_dir, partitions, capfd, mocker):
     parts_yaml = textwrap.dedent(
         """\
         parts:
