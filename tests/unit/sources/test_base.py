--- conflicted
+++ resolved
@@ -14,11 +14,7 @@
 # You should have received a copy of the GNU Lesser General Public License
 # along with this program.  If not, see <http://www.gnu.org/licenses/>.
 from pathlib import Path
-<<<<<<< HEAD
-=======
 from re import escape
-from typing import Optional
->>>>>>> cdcc9dbc
 
 import pytest
 import requests
