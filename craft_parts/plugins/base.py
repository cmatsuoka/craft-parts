# -*- Mode:Python; indent-tabs-mode:nil; tab-width:4 -*-
#
# Copyright 2020-2024 Canonical Ltd.
#
# This program is free software; you can redistribute it and/or
# modify it under the terms of the GNU Lesser General Public
# License version 3 as published by the Free Software Foundation.
#
# This program is distributed in the hope that it will be useful,
# but WITHOUT ANY WARRANTY; without even the implied warranty of
# MERCHANTABILITY or FITNESS FOR A PARTICULAR PURPOSE.  See the GNU
# Lesser General Public License for more details.
#
# You should have received a copy of the GNU Lesser General Public License
# along with this program.  If not, see <http://www.gnu.org/licenses/>.

"""Plugin base class and definitions."""

from __future__ import annotations

import abc
from copy import deepcopy
<<<<<<< HEAD
from typing import TYPE_CHECKING, Any, Collection, Dict, List, Set, Type
=======
from typing import TYPE_CHECKING
>>>>>>> 09a99811

from craft_parts.actions import ActionProperties

from .properties import PluginProperties
from .validator import PluginEnvironmentValidator

if TYPE_CHECKING:
    # import module to avoid circular imports in sphinx doc generation
    from craft_parts import infos


class Plugin(abc.ABC):
    """The base class for plugins.

    :cvar properties_class: The plugin properties class.
    :cvar validator_class: The plugin environment validator class.

    :param part_info: The part information for the applicable part.
    :param properties: Part-defined properties.
    """

    properties_class: type[PluginProperties]
    validator_class = PluginEnvironmentValidator

    supports_strict_mode = False
    """Plugins that can run in 'strict' mode must set this classvar to True."""

    def __init__(
        self, *, properties: PluginProperties, part_info: infos.PartInfo
    ) -> None:
        self._options = properties
        self._part_info = part_info
        self._action_properties: ActionProperties

    def get_pull_commands(self) -> list[str]:
        """Return the commands to retrieve dependencies during the pull step."""
        return []

    @abc.abstractmethod
    def get_build_snaps(self) -> set[str]:
        """Return a set of required snaps to install in the build environment."""

    @abc.abstractmethod
    def get_build_packages(self) -> set[str]:
        """Return a set of required packages to install in the build environment."""

    @abc.abstractmethod
    def get_build_environment(self) -> dict[str, str]:
        """Return a dictionary with the environment to use in the build step."""

    @classmethod
    def get_out_of_source_build(cls) -> bool:
        """Return whether the plugin performs out-of-source-tree builds."""
        return False

    @abc.abstractmethod
    def get_build_commands(self) -> list[str]:
        """Return a list of commands to run during the build step."""

    def set_action_properties(self, action_properties: ActionProperties) -> None:
        """Store a copy of the given action properties.

        :param action_properties: The properties to store.
        """
        self._action_properties = deepcopy(action_properties)


class JavaPlugin(Plugin):
    """A base class for java-related plugins.

    Provide common methods to deal with the java executable location and
    symlink creation.
    """

    def _get_java_post_build_commands(self) -> list[str]:
        """Get the bash commands to structure a Java build in the part's install dir.

        :return: The returned list contains the bash commands to do the following:

          - Create bin/ and jar/ directories in ${CRAFT_PART_INSTALL};
          - Find the ``java`` executable (provided by whatever jre the part used) and
            link it as ${CRAFT_PART_INSTALL}/bin/java;
          - Hardlink the .jar files generated in ${CRAFT_PART_BUILD} to
            ${CRAFT_PART_INSTALL}/jar.
        """
        # pylint: disable=line-too-long
        link_java = [
            '# Find the "java" executable and make a link to it in CRAFT_PART_INSTALL/bin/java',
            "mkdir -p ${CRAFT_PART_INSTALL}/bin",
            "java_bin=$(find ${CRAFT_PART_INSTALL} -name java -type f -executable)",
            "ln -s --relative $java_bin ${CRAFT_PART_INSTALL}/bin/java",
        ]

        link_jars = [
            "# Find all the generated jars and hardlink them inside CRAFT_PART_INSTALL/jar/",
            "mkdir -p ${CRAFT_PART_INSTALL}/jar",
            r'find ${CRAFT_PART_BUILD}/ -iname "*.jar" -exec ln {} ${CRAFT_PART_INSTALL}/jar \;',
        ]
        # pylint: enable=line-too-long

<<<<<<< HEAD
        return link_java + link_jars


class PluginModel(PluginPropertiesModel):
    """Model for plugins using pydantic validation.

    Plugins with configuration properties can use pydantic validation to unmarshal
    data from part specs. In this case, extract plugin-specific properties using
    the :func:`extract_plugin_properties` helper.
    """


def extract_plugin_properties(
    data: Dict[str, Any], *, plugin_name: str, required: Collection[str] = ()
) -> Dict[str, Any]:
    """Obtain plugin-specifc entries from part properties.

    Plugin-specifc properties must be prefixed with the name of the plugin.

    :param data: A dictionary containing all part properties.
    :plugin_name: The name of the plugin.

    :return: A dictionary with plugin properties.
    """
    return {
        key: value
        for key, value in data.items()
        if key.startswith(f"{plugin_name}-") or key in required
    }
=======
        return link_java + link_jars
>>>>>>> 09a99811
<|MERGE_RESOLUTION|>--- conflicted
+++ resolved
@@ -20,11 +20,7 @@
 
 import abc
 from copy import deepcopy
-<<<<<<< HEAD
-from typing import TYPE_CHECKING, Any, Collection, Dict, List, Set, Type
-=======
 from typing import TYPE_CHECKING
->>>>>>> 09a99811
 
 from craft_parts.actions import ActionProperties
 
@@ -125,36 +121,4 @@
         ]
         # pylint: enable=line-too-long
 
-<<<<<<< HEAD
-        return link_java + link_jars
-
-
-class PluginModel(PluginPropertiesModel):
-    """Model for plugins using pydantic validation.
-
-    Plugins with configuration properties can use pydantic validation to unmarshal
-    data from part specs. In this case, extract plugin-specific properties using
-    the :func:`extract_plugin_properties` helper.
-    """
-
-
-def extract_plugin_properties(
-    data: Dict[str, Any], *, plugin_name: str, required: Collection[str] = ()
-) -> Dict[str, Any]:
-    """Obtain plugin-specifc entries from part properties.
-
-    Plugin-specifc properties must be prefixed with the name of the plugin.
-
-    :param data: A dictionary containing all part properties.
-    :plugin_name: The name of the plugin.
-
-    :return: A dictionary with plugin properties.
-    """
-    return {
-        key: value
-        for key, value in data.items()
-        if key.startswith(f"{plugin_name}-") or key in required
-    }
-=======
-        return link_java + link_jars
->>>>>>> 09a99811
+        return link_java + link_jars