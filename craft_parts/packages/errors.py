# -*- Mode:Python; indent-tabs-mode:nil; tab-width:4 -*-
#
# Copyright 2015-2021 Canonical Ltd.
#
# This program is free software: you can redistribute it and/or modify
# it under the terms of the GNU General Public License version 3 as
# published by the Free Software Foundation.
#
# This program is distributed in the hope that it will be useful,
# but WITHOUT ANY WARRANTY; without even the implied warranty of
# MERCHANTABILITY or FITNESS FOR A PARTICULAR PURPOSE.  See the
# GNU General Public License for more details.
#
# You should have received a copy of the GNU General Public License
# along with this program.  If not, see <http://www.gnu.org/licenses/>.

"""Exceptions raised by the packages handling subsystem."""

from typing import Sequence

from craft_parts.errors import PartsError


class PackagesError(PartsError):
    """Base class for package handler errors."""


class PackageNotFound(PackagesError):
    """Requested package doesn't exist in the remote repository."""

    def __init__(self, package_name: str):
        self.package_name = package_name
        brief = f"Package not found: {package_name}."

        super().__init__(brief=brief)


class PackageFetchError(PackagesError):
    """Failed to fetch package from remote repository."""

    def __init__(self, message: str):
        self.message = message
        brief = f"Failed to fetch package: {message}."

        super().__init__(brief=brief)


class PackageListRefreshError(PackagesError):
    """Failed to refresh the list of available packages."""

    def __init__(self, message: str):
        self.message = message
        brief = f"Failed to refresh package list: {message}."

        super().__init__(brief=brief)


class PackageBroken(PackagesError):
    """Package has unmet dependencies."""

    def __init__(self, package_name: str, *, deps: Sequence[str]):
        self.package_name = package_name
        self.deps = deps
        brief = f"Package {package_name!r} has unmet dependencies: {', '.join(deps)}."

        super().__init__(brief=brief)


<<<<<<< HEAD
class FileProviderNotFound(PackagesError):
    """A file is not provided by any package."""

    def __init__(self, *, file_path: str):
        self.file_path = file_path
        brief = f"{file_path} is not provided by any package."
=======
class SnapUnavailable(PackagesError):
    """Failed to install or refresh a snap."""

    def __init__(self, *, snap_name: str, snap_channel: str):
        self.snap_name = snap_name
        self.snap_channel = snap_channel
        brief = f"Failed to install or refresh snap {snap_name!r}."
        details = (
            f"{snap_name!r} does not exist or is not available on channel "
            f"{snap_channel!r}."
        )
        resolution = (
            f"Use `snap info {snap_name}` to get a list of channels the snap "
            "is available on."
        )

        super().__init__(brief=brief, details=details, resolution=resolution)


class SnapInstallError(PackagesError):
    """Failed to install a snap."""

    def __init__(self, *, snap_name, snap_channel):
        self.snap_name = snap_name
        self.snap_channel = snap_channel
        brief = f"Error installing snap {snap_name!r} from channel {snap_channel!r}."
>>>>>>> 69c55a83

        super().__init__(brief=brief)


<<<<<<< HEAD
class BuildPackageNotFound(PackagesError):
    """A package listed in 'build-packages' was not found."""

    def __init__(self, package):
        self.package = package
        brief = f"Cannot find package listed in 'build-packages': {package}"
=======
class SnapDownloadError(PackagesError):
    """Failed to download a snap."""

    def __init__(self, *, snap_name, snap_channel):
        self.snap_name = snap_name
        self.snap_channel = snap_channel
        brief = f"Error downloading snap {snap_name!r} from channel {snap_channel!r}."
>>>>>>> 69c55a83

        super().__init__(brief=brief)


<<<<<<< HEAD
class BuildPackagesNotInstalled(PackagesError):
    """Could not install all requested build packages."""

    def __init__(self, *, packages: Sequence[str]) -> None:
        self.packages = packages
        brief = f"Cannot install all requested build packages: {', '.join(packages)}"
=======
class SnapRefreshError(PackagesError):
    """Failed to refresh a snap."""

    def __init__(self, *, snap_name, snap_channel):
        self.snap_name = snap_name
        self.snap_channel = snap_channel
        brief = f"Error refreshing snap {snap_name!r} to channel {snap_channel!r}."
>>>>>>> 69c55a83

        super().__init__(brief=brief)


<<<<<<< HEAD
class UnpackError(PackagesError):
    """Error unpacking stage package."""

    def __init__(self, package: str):
        self.package = package
        brief = f"Error unpacking {package!r}"
=======
class SnapGetAssertionError(PackagesError):
    """Failed to retrieve snap assertion."""

    def __init__(self, *, assertion_params: Sequence[str]) -> None:
        self.assertion_params = assertion_params
        brief = f"Error retrieving assertion with parameters {assertion_params!r}"
        resolution = "Verify the assertion exists and try again."

        super().__init__(brief=brief, resolution=resolution)


class SnapdConnectionError(PackagesError):
    """Failed to connect to snapd."""

    def __init__(self, *, snap_name: str, url: str) -> None:
        self.snap_name = snap_name
        self.url = url
        brief = (
            f"Failed to get information for snap {snap_name!r}: could not connect "
            f"to {url!r}."
        )
>>>>>>> 69c55a83

        super().__init__(brief=brief)<|MERGE_RESOLUTION|>--- conflicted
+++ resolved
@@ -66,14 +66,46 @@
         super().__init__(brief=brief)
 
 
-<<<<<<< HEAD
 class FileProviderNotFound(PackagesError):
     """A file is not provided by any package."""
 
     def __init__(self, *, file_path: str):
         self.file_path = file_path
         brief = f"{file_path} is not provided by any package."
-=======
+
+        super().__init__(brief=brief)
+
+
+class BuildPackageNotFound(PackagesError):
+    """A package listed in 'build-packages' was not found."""
+
+    def __init__(self, package):
+        self.package = package
+        brief = f"Cannot find package listed in 'build-packages': {package}"
+
+        super().__init__(brief=brief)
+
+
+class BuildPackagesNotInstalled(PackagesError):
+    """Could not install all requested build packages."""
+
+    def __init__(self, *, packages: Sequence[str]) -> None:
+        self.packages = packages
+        brief = f"Cannot install all requested build packages: {', '.join(packages)}"
+
+        super().__init__(brief=brief)
+
+
+class UnpackError(PackagesError):
+    """Error unpacking stage package."""
+
+    def __init__(self, package: str):
+        self.package = package
+        brief = f"Error unpacking {package!r}"
+
+        super().__init__(brief=brief)
+
+
 class SnapUnavailable(PackagesError):
     """Failed to install or refresh a snap."""
 
@@ -100,19 +132,10 @@
         self.snap_name = snap_name
         self.snap_channel = snap_channel
         brief = f"Error installing snap {snap_name!r} from channel {snap_channel!r}."
->>>>>>> 69c55a83
 
         super().__init__(brief=brief)
 
 
-<<<<<<< HEAD
-class BuildPackageNotFound(PackagesError):
-    """A package listed in 'build-packages' was not found."""
-
-    def __init__(self, package):
-        self.package = package
-        brief = f"Cannot find package listed in 'build-packages': {package}"
-=======
 class SnapDownloadError(PackagesError):
     """Failed to download a snap."""
 
@@ -120,19 +143,10 @@
         self.snap_name = snap_name
         self.snap_channel = snap_channel
         brief = f"Error downloading snap {snap_name!r} from channel {snap_channel!r}."
->>>>>>> 69c55a83
 
         super().__init__(brief=brief)
 
 
-<<<<<<< HEAD
-class BuildPackagesNotInstalled(PackagesError):
-    """Could not install all requested build packages."""
-
-    def __init__(self, *, packages: Sequence[str]) -> None:
-        self.packages = packages
-        brief = f"Cannot install all requested build packages: {', '.join(packages)}"
-=======
 class SnapRefreshError(PackagesError):
     """Failed to refresh a snap."""
 
@@ -140,19 +154,10 @@
         self.snap_name = snap_name
         self.snap_channel = snap_channel
         brief = f"Error refreshing snap {snap_name!r} to channel {snap_channel!r}."
->>>>>>> 69c55a83
 
         super().__init__(brief=brief)
 
 
-<<<<<<< HEAD
-class UnpackError(PackagesError):
-    """Error unpacking stage package."""
-
-    def __init__(self, package: str):
-        self.package = package
-        brief = f"Error unpacking {package!r}"
-=======
 class SnapGetAssertionError(PackagesError):
     """Failed to retrieve snap assertion."""
 
@@ -174,6 +179,5 @@
             f"Failed to get information for snap {snap_name!r}: could not connect "
             f"to {url!r}."
         )
->>>>>>> 69c55a83
 
         super().__init__(brief=brief)