--- conflicted
+++ resolved
@@ -2,7 +2,6 @@
 Changelog
 *********
 
-<<<<<<< HEAD
 2.7.0 (2025-MM-DDD)
 -------------------
 
@@ -10,6 +9,16 @@
 
 - Previously, ``source-commit`` could only accept full length (40 character)
   hashes. Now, ``source-commit`` can accept short hashes.
+
+2.4.2 (2025-03-04)
+------------------
+
+Bug fixes:
+
+- Allow for a non-specific system Python interpreter when using the
+  :ref:`uv plugin<craft_parts_uv_plugin>`.
+
+For a complete list of commits, check out the `2.4.2`_ release on GitHub.
 
 2.6.2 (2025-02-20)
 ------------------
@@ -28,9 +37,6 @@
   :ref:`jlink plugin<craft_parts_jlink_plugin>`.
 
 2.3.1 (2025-02-07)
-=======
-2.4.2 (2025-03-04)
->>>>>>> fa314947
 ------------------
 
 Bug fixes:
@@ -38,7 +44,6 @@
 - Allow for a non-specific system Python interpreter when using the
   :ref:`uv plugin<craft_parts_uv_plugin>`.
 
-<<<<<<< HEAD
 For a complete list of commits, check out the `2.3.1`_ release on GitHub.
 
 2.6.0 (2025-02-06)
@@ -60,9 +65,6 @@
 
 - Add the :ref:`jlink plugin<craft_parts_jlink_plugin>` for setting up
   Java runtime.
-=======
-For a complete list of commits, check out the `2.4.2`_ release on GitHub.
->>>>>>> fa314947
 
 2.4.1 (2025-01-24)
 ------------------
