*********
Changelog
*********

<<<<<<< HEAD
2.7.0 (2025-MM-DDD)
-------------------

New features:

- Previously, ``source-commit`` could only accept full length (40 character)
  hashes. Now, ``source-commit`` can accept short hashes.

Bug fixes:

- Fix the default behavior of the :ref:`jlink plugin <craft_parts_jlink_plugin>`
  only finding JAR files in the top-level directory. It now searches all
  subdirectories too.
=======
2.4.3 (2025-03-11)
------------------

Bug fixes:

- Address race condition when collecting subprocess output.
- Update jinja2 dependency to address CVE-2025-27516
>>>>>>> 3c98cfe2

2.4.2 (2025-03-04)
------------------

Bug fixes:

- Allow for a non-specific system Python interpreter when using the
  :ref:`uv plugin<craft_parts_uv_plugin>`.

For a complete list of commits, check out the `2.4.2`_ release on GitHub.

2.6.2 (2025-02-20)
------------------

Bug fixes:

- Fix handling and propagation of Python plugin error messages.

2.6.1 (2025-02-12)
------------------

Bug fixes:

- Fix CPATH variable scope in the :ref:`jlink plugin<craft_parts_jlink_plugin>`.
- Fix Jdeps parameter ordering in the 
  :ref:`jlink plugin<craft_parts_jlink_plugin>`.

2.3.1 (2025-02-07)
------------------

Bug fixes:

- Allow for a non-specific system Python interpreter when using the
  :ref:`uv plugin<craft_parts_uv_plugin>`.

For a complete list of commits, check out the `2.3.1`_ release on GitHub.

2.6.0 (2025-02-06)
------------------

New features:

- Partition names can include slashes.

Bug fixes:

- Allow for a non-specific system Python interpreter when using the
  :ref:`uv plugin<craft_parts_uv_plugin>`.

2.5.0 (2025-01-30)
------------------

New features:

- Add the :ref:`jlink plugin<craft_parts_jlink_plugin>` for setting up
  Java runtime.

2.4.1 (2025-01-24)
------------------

Bug fixes:

- Preserve the ``pcfiledir`` tag in ``pkgconfig`` files.

Documentation:

- Reorganise and improve the :ref:`craft_parts_step_execution_environment`
  reference, including example values and documentation of additional
  environment variables.

2.4.0 (2025-01-23)
------------------

New features:

- Add new PartSpec property ``source-channel``.

Bug fixes:

- Correctly handle ``source-subdir`` values on the ``go-use`` plugin.

Documentation:

- Add missing links to GitHub releases.

For a complete list of commits, check out the `2.4.0`_ release on GitHub.

2.3.0 (2025-01-20)
------------------

New features:

- Change craftctl communication mechanism to unix sockets to consolidate
  the ctl server and output stream processing selector loops.
- Get the error output from step scriptlet execution and surface it when
  raising ScriptletRunError.

Bug fixes:

- Make sure the :ref:`uv plugin<craft_parts_uv_plugin>` is re-entrant on
  source changes.

Documentation:

- Correct the Maven plugin docstring to refer to Maven from Go.

For a complete list of commits, check out the `2.3.0`_ release on GitHub.

2.2.2 (2025-01-13)
------------------

Documentation:

- Add a cross-reference target for Poetry external links.

For a complete list of commits, check out the `2.2.2`_ release on GitHub.

2.2.1 (2024-12-19)
------------------

Bug fixes:

- Fix how extras and groups are parsed for the
  :ref:`uv plugin<craft_parts_uv_plugin>`.

For a complete list of commits, check out the `2.2.1`_ release on GitHub.

2.2.0 (2024-12-16)
------------------

New features:

- Add a :ref:`uv plugin<craft_parts_uv_plugin>` for projects that use the `uv
  <https://docs.astral.sh/uv/>`_ build system.
- Add a :ref:`Go Use plugin<craft_parts_go_use_plugin>` for setting up a
  `workspace <https://go.dev/ref/mod#workspaces>`_ for Go modules.
- Add new ``poetry-export-extra-args`` and ``poetry-pip-extra-args`` keys
  to the :ref:`poetry plugin<craft_parts_poetry_plugin>`.
- Add an API for :ref:`registering custom source types
  <how_to_add_a_source_handler>`.
- Prefer ``craft.git`` as the binary to handle git sources, in environments
  where it's available.
- Set ``JAVA_HOME`` environment variable in Java-based plugins. The plugin will
  try to detect the latest available JDK.
- Add a ``part_has_slices`` function to determine if a part has slices in its
  ``stage-packages`` key.
- Add a ``part_has_chisel_as_build_snap`` function to determine if a part
  lists ``chisel`` as a ``build-snap``.
- Add ``chisel`` as a ``build-snap`` if any part has slices and ``chisel``
  isn't already listed as a ``build-snap``.
- Split stdout and stderr from ``subprocess`` calls for better presentation of
  build errors.

Bug fixes:

- Remove redundant ``Captured standard error:`` text from plugin build errors.
- Fix dependency validation for the ``rust`` plugin when a ``rust-deps`` part
  exists.

Documentation:

- Add labels to the :ref:`ant plugin<craft_parts_ant_plugin>` and
  :ref:`maven plugin<craft_parts_maven_plugin>` reference pages.
- Add a link to common part properties from the :ref:`npm
  plugin<craft_parts_npm_plugin>` reference page.

For a complete list of commits, check out the `2.2.0`_ release on GitHub.

2.1.4 (2024-12-04)
------------------

Bug fixes:

- Fix a regression where trying to use the poetry plugin without poetry
  installed on the system would give an error.

For a complete list of commits, check out the `2.1.4`_ release on GitHub.

2.1.3 (2024-11-20)
------------------

Bug fixes:

- Fix an issue where the ``poetry`` plugin would still try to install poetry
  from the package repositories when ``poetry-deps`` was declared as a
  dependency

Documentation:

- Add some missing references in the
  :doc:`Poetry plugin</common/craft-parts/reference/plugins/poetry_plugin>` and
  :doc:`Python plugin</common/craft-parts/reference/plugins/python_plugin>` pages.
- Fix a broken link in the :doc:`Tutorial examples</tutorials/examples>`.

For a complete list of commits, check out the `2.1.3`_ release on GitHub.

2.1.2 (2024-10-04)
------------------

- Replace the dependency on requests-unixsocket with requests-unixsocket2

Bug Fixes:

- Fixed an issue where the ``python`` plugin would fail to build if the part
  had no Python scripts.

Documentation:

- Update the :doc:`Rust
  plugin</common/craft-parts/reference/plugins/rust_plugin>` doc with recent
  changes to the Rust toolchain.

For a complete list of commits, check out the `2.1.2`_ release on GitHub.

1.25.3 (2024-09-27)
-------------------

- Replace requests-unixsocket with requests-unixsocket2
- Bump minimum Python version to 3.8 (required for requests-unixsocket2)

For a complete list of commits, check out the `1.25.3`_ release on GitHub.

2.1.1 (2024-09-13)
------------------

- This release brings the bug fix from ``1.33.1`` into the ``2.1.x`` series.

For a complete list of commits, check out the `2.1.1`_ release on GitHub.

1.33.1 (2024-09-13)
-------------------

- Fix NPM plugin to be stateless, allowing lifecycle steps to be
  executed in separate runs.

For a complete list of commits, check out the `1.33.1`_ release on GitHub.

2.1.0 (2024-09-09)
------------------

New features:

- Add a :doc:`Poetry plugin</common/craft-parts/reference/plugins/poetry_plugin>`
  for Python projects that use the `Poetry`_ build system.
- Add a new error message when getting a directory for a non-existent partition.

Bug fixes:

- Fix a regression where numeric part properties could not be parsed.
- Fix a bug where stage-packages tracking would fail when files were organized
  into a non-default partition.

For a complete list of commits, check out the `2.1.0`_ release on GitHub.

2.0.0 (2024-08-08)
------------------

Breaking changes:

- Set minimum Python version to 3.10
- Plugin models are restructured
- Migrate to Pydantic 2
- API uses Debian architecture names rather than Python platform names

New features:

- Plugin models can use Pydantic JSON schema export
- Partition names can include hyphens

Bug fixes:

- Xattrs raise FileNotFoundError when appropriate
- Partition names are more strictly checked.

For a complete list of commits, check out the `2.0.0`_ release on GitHub.

1.34.0 (2024-08-01)
-------------------
- Allow numbers in partitions, partition namespaces, and namespaced partitions.
- Add documentation for chisel and the overlay step
- Improve README onboarding

1.33.0 (2024-07-02)
-------------------

- Add doc slugs for errors during build, linking to plugin docs
- Add docs for partitions

1.32.0 (2024-06-24)
-------------------

- Add support for 7z sources
- Add reference documentation for the qmake plugin
- Improve logging output when fetching packages
- Improve errors for when sources cannot be fetched
- Fix a behavior where apt packages would be fetched when the user was
  not a superuser
- Fix list of ignored packages in core24 bases when fetching stage-packages

1.31.0 (2024-05-16)
-------------------

- Refactor npm plugin
  - npm-node-version option now accepts a NVM-style version identifier
  - Move Node.js download to pull commands
  - Verify SHA256 checksums after node.js download
  - Use new-style npm-install commands if npm version is newer than 8.x
  - Set NODE_ENV to production by default
- New and improved documentation
  - Add go plugin reference
  - Add nil plugin reference
  - Add make plugin reference
  - Add autotools plugin reference
  - Add cmake plugin reference
  - Add scons plugin reference
  - Add ant plugin reference
  - Add dotnet plugin reference
  - Add meson plugin reference
  - Documentation fixes

1.30.1 (2024-06-21)
-------------------

- Fix list of ignored packages in core24 bases when fetching stage-packages

1.30.0 (2024-05-16)
-------------------

- Add support for armv8l
- Add support for unregistering plugins

1.29.0 (2024-03-20)
-------------------

- Add maven plugin documentation
- Add documentation linters
- Rework bundling of shared docs

1.28.1 (2024-03-19)
-------------------

- Fix organize directories

1.28.0 (2024-03-13)
-------------------

- Add namespaced partitions support

1.27.0 (2024-03-07)
-------------------

- Add base layer data to ProjectInfo
- Add qmake plugin
- Add proxy support to ant plugin
- Use rustup snap in the Rust plugin
- Update documentation

1.26.2 (2024-02-07)
-------------------

- Fix default setting in aliased part fields
- Fix proxy setting in ant plugin

1.26.1 (2023-12-13)
-------------------

- Fix chisel slice normalization
- Address sphinx warnings

1.26.0 (2023-11-21)
-------------------

- Documentation updates
- Build system, requirements and CI updates
- Misc unit test fixes and updates

1.25.2 (2023-10-24)
-------------------

- Fix compiler plugin priming in Rust plugin
- Fix redundant channel override in Rust plugin
- Fix validation of part dependency names
- Fix expansion of environment variables

1.25.1 (2023-09-12)
-------------------

- Remove direct dependency to python-apt tarball

1.25.0 (2023-09-08)
-------------------

- Add rustup support to the Rust plugin
- Add the ability to specify ``no-default-features`` for the Rust plugin
- Add the ability to install virtual workspace crates for the Rust plugin
- Add the option to enable LTO for the Rust plugin

1.24.1 (2023-08-25)
-------------------

- Don't write log information in overlays (workaround for `craft-cli
  issue #172`_)

1.24.0 (2023-08-24)
-------------------

- Add support to partitions
- Add lifecycle prologue log messages
- Add build-on/for architecture environment variables
- Add bootstrap parameters to autotools plugin
- Documentation updates

1.23.1 (2023-08-15)
-------------------

- Only load project variables in adopting part

1.23.0 (2023-07-06)
-------------------

- Improve interpreter version detection in the Python plugin
- Fix and improve documentation
- Pin Pydantic to version 1.x

1.22.0 (2023-06-25)
-------------------

- Add helper to query overlay use
- Improve architecture mapping
- Forward unmatched snap source parameters
- Build system updates
- Documentation updates

1.21.1 (2023-06-09)
-------------------

- Revert subdir changes in pull and build steps

1.21.0 (2023-05-20)
-------------------

- Add callback to explicitly list base packages
- Add callback to configure overlay package layer

1.20.0 (2023-05-15)
-------------------

- Add initial support for dnf-based distros
- Add support for pyproject.toml projects in Python plugin
- Improve interpreter detection in Python plugin
- Fix subdir in pull and build steps
- Tox and packaging updates
- Documentation updates

1.19.8 (2024-09-24)
-------------------

- Replace requests-unixsocket with requests-unixsocket2
- Bump minimum Python version to 3.8 (required for requests-unixsocket2)

1.19.7 (2023-08-09)
-------------------

- Only load project variables in adopting part

1.19.6 (2023-06-09)
-------------------

- Revert subdir changes in pull and build steps

1.19.5 (2023-05-23)
-------------------

- Revert pyproject.toml change (breaks semantic versioning)

1.19.4 (2023-05-19)
-------------------

- Backport support for pyproject.toml projects from 1.20.0
- Backport pull and build steps subdir from 1.20.0

1.19.3 (2023-04-30)
-------------------

- Fix plugin properties state in planning phase

1.19.2 (2023-04-24)
-------------------

- Fix ignored files exclusion in local source

1.19.1 (2023-04-18)
-------------------

- Allow git+ssh in git source type
- Loosen pydantic dependency

1.19.0 (2023-03-20)
-------------------

- Initial support for offline plugins
- Initial support for yum and CentOS
- Introduce feature selection, make overlay support optional
- Check if plugin-specific properties are dirty when computing
  lifecycle actions
- Add source handler for rpm packages
- Ignore unreadable files in /etc/apt
- Documentation updates
- OsRelease code cleanup

1.18.4 (2023-03-09)
-------------------

- Make chroot /dev mount private

1.18.3 (2023-02-27)
-------------------

- Fix pip path in Python plugin

1.18.2 (2023-02-24)
-------------------

- Refactor Python plugin for subclassing

1.18.1 (2023-02-10)
-------------------

- Fix ignore patterns in local sources

1.18.0 (2023-01-19)
-------------------

- Add SCons plugin
- Add Ant plugin
- Add Maven plugin
- Fix lifecycle work directory cleaning
- Make stage package tracking optional
- Improve chisel error handling
- Improve missing local source error message
- Documentation fixes and updates

1.17.1 (2022-11-23)
-------------------

- Allow plus symbol in git url scheme

1.17.0 (2022-11-14)
-------------------

- Fix go plugin mod download in jammy
- Remove hardcoded ubuntu version in chisel call
- Add plain file source handler
- Pass build attributes and state to post-step callback

1.16.0 (2022-10-20)
-------------------

- Add file permission setting
- Take permissions into account when checking file collisions
- Only refresh overlay packages if necessary
- Generate separate environment setup file
- Make changed file list available to plugins

1.15.1 (2022-10-14)
-------------------

- Fix device nodes in overlay base image

1.15.0 (2022-10-11)
-------------------

- Add support to chisel slices
- Add ``go-generate`` property to the go plugin

1.14.2 (2022-09-22)
-------------------

- Fix pypi release package

1.14.1 (2022-09-21)
-------------------

- Fix stage/prime filter combination

1.14.0 (2022-09-09)
-------------------

- Add API call to validate parts

1.13.0 (2022-09-05)
-------------------

- Add go generate support to go plugin
- Add support for deb sources
- Add source download request timeout
- Remove unnecessary overlay whiteout files

1.12.1 (2022-08-19)
-------------------

- Revert changes to install prefix in cmake plugin to prevent
  stable base incompatibilities

1.12.0 (2022-08-12)
-------------------

- Set install prefix in the cmake plugin
- Fix prefix path in the cmake plugin

1.11.0 (2022-08-12)
-------------------

- Add API call to list registered plugins

1.10.2 (2022-08-03)
-------------------

- Fix git source format error when cloning using depth
- Use host architecture when installing stage packages

1.10.1 (2022-07-29)
-------------------

- Change staged snap pkgconfig prefix normalization to be predictable
  regardless of the path used for destructive mode packing

1.10.0 (2022-07-28)
-------------------

- Add plugin class method to check for out of source builds
- Normalize file copy functions signatures
- Fix pkgconfig prefix in staged snaps

1.9.0 (2022-07-14)
------------------

- Prevent wildcard symbol conflict in stage and prime filters
- Apt installer changed to collect installed package versions after the
  installation

1.8.1 (2022-07-05)
------------------

- Fix execution of empty scriptlets
- List primed stage packages only if deb stage packages are defined

1.8.0 (2022-06-30)
------------------

- Add list of primed stage packages to prime state
- Add lifecycle manager methods to obtain pull state assets and the list
  of primed stage packages

1.7.2 (2022-06-14)
------------------

- Fix git repository updates
- Fix stage packages removal on build update

1.7.1 (2022-05-21)
------------------

- Fix stdout leak during snap package installation
- Fix plugin validation dependencies

1.7.0 (2022-05-20)
------------------

- Add support for application-defined environment variables
- Add package filter for core22
- Refresh packages list before installing packages
- Expand global variables in parts definition
- Adjust prologue/epilogue callback parameters
- Make plugin options available in plugin environment validator
- Fix readthedocs documentation generation

1.6.1 (2022-05-02)
------------------

- Fix stage package symlink normalization

1.6.0 (2022-04-29)
------------------

- Add zip source handler
- Clean up source provisioning
- Fix project variable setting for skipped parts

1.5.1 (2022-04-25)
------------------

- Fix extra build snaps installation

1.5.0 (2022-04-25)
------------------

- Add rust plugin
- Add npm plugin
- Add project name argument to LifecycleManager and set ``CRAFT_PROJECT_NAME``
- Export symbols needed by application-defined plugins
- Refactor plugin environment validation

1.4.2 (2022-04-01)
------------------

- Fix craftctl error handling
- Fix long recursions in dirty step verification

1.4.1 (2022-03-30)
------------------

- Fix project variable adoption scope

1.4.0 (2022-03-24)
------------------

- Add cmake plugin
- Mount overlays using fuse-overlayfs
- Send execution output to user-specified streams
- Update craftctl commands
- Update step execution environment variables

1.3.0 (2022-03-05)
------------------

- Add meson plugin
- Adjustments in git source tests

1.2.0 (2022-03-01)
------------------

- Make git submodules fetching configurable
- Fix source type specification
- Fix testing in Python 3.10
- Address issues found by linters

1.1.2 (2022-02-07)
------------------

- Do not refresh already installed snaps
- Fix URL in setup.py
- Fix pydantic validation error handling
- Unpin pydantic and pydantic-yaml dependency versions
- Unpin pylint dependency version
- Remove unused requirements files

1.1.1 (2022-01-05)
------------------

- Pin pydantic and pydantic-yaml dependency versions

1.1.0 (2021-12-08)
------------------

- Add support to overlay step
- Use bash as step scriptlet interpreter
- Add plugin environment validation
- Add go plugin
- Add dotnet plugin

1.0.4 (2021-11-10)
------------------

- Declare additional public API names
- Add git source handler

1.0.3 (2021-10-19)
------------------

- Properly declare public API names
- Allow non-snap applications running on non-apt systems to invoke parts
  processing on build providers
- Use Bash as script interpreter instead of /bin/sh to stay compatible
  with Snapcraft V2 plugins

1.0.2 (2021-09-16)
------------------

- Fix local source updates causing removal of build artifacts and new
  files created in ``override-pull``

1.0.1 (2021-09-13)
------------------

- Fix plugin properties test
- Use local copy of mutable source handler ignore patterns
- Use host state for apt cache and remove stage package refresh
- Add information to parts error in CLI tool
- Change CLI tool ``--debug`` option to ``--trace`` to be consistent
  with craft tools


1.0.0 (2021-08-05)
------------------

- Initial release


.. _craft-cli issue #172: https://github.com/canonical/craft-cli/issues/172
.. _Poetry: https://python-poetry.org

.. _2.4.2: https://github.com/canonical/craft-parts/releases/tag/2.4.2
.. _2.4.0: https://github.com/canonical/craft-parts/releases/tag/2.4.0
.. _2.3.1: https://github.com/canonical/craft-parts/releases/tag/2.3.1
.. _2.3.0: https://github.com/canonical/craft-parts/releases/tag/2.3.0
.. _2.2.2: https://github.com/canonical/craft-parts/releases/tag/2.2.2
.. _2.2.1: https://github.com/canonical/craft-parts/releases/tag/2.2.1
.. _2.2.0: https://github.com/canonical/craft-parts/releases/tag/2.2.0
.. _2.1.4: https://github.com/canonical/craft-parts/releases/tag/2.1.4
.. _2.1.3: https://github.com/canonical/craft-parts/releases/tag/2.1.3
.. _2.1.2: https://github.com/canonical/craft-parts/releases/tag/2.1.2
.. _2.1.1: https://github.com/canonical/craft-parts/releases/tag/2.1.1
.. _1.25.3: https://github.com/canonical/craft-parts/releases/tag/1.25.3
.. _1.33.1: https://github.com/canonical/craft-parts/releases/tag/1.33.1
.. _2.1.0: https://github.com/canonical/craft-parts/releases/tag/2.1.0
.. _2.0.0: https://github.com/canonical/craft-parts/releases/tag/2.0.0<|MERGE_RESOLUTION|>--- conflicted
+++ resolved
@@ -2,7 +2,6 @@
 Changelog
 *********
 
-<<<<<<< HEAD
 2.7.0 (2025-MM-DDD)
 -------------------
 
@@ -16,7 +15,7 @@
 - Fix the default behavior of the :ref:`jlink plugin <craft_parts_jlink_plugin>`
   only finding JAR files in the top-level directory. It now searches all
   subdirectories too.
-=======
+
 2.4.3 (2025-03-11)
 ------------------
 
@@ -24,7 +23,6 @@
 
 - Address race condition when collecting subprocess output.
 - Update jinja2 dependency to address CVE-2025-27516
->>>>>>> 3c98cfe2
 
 2.4.2 (2025-03-04)
 ------------------
